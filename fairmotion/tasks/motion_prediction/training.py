--- conflicted
+++ resolved
@@ -254,12 +254,9 @@
             "transformer",
             "transformer_encoder",
             "rnn",
-<<<<<<< HEAD
             "cnn_seq2seq",  # Added for CNN Seq2Seq model (EJ edited)
-            "tcn_seq2seq"   # Added for tcn_model (EJ edited)
-=======
+            "tcn_seq2seq",   # Added for tcn_model (EJ edited)
             "transformer2", # Added for learned input compression
->>>>>>> b8836a56
         ],
     )
     parser.add_argument(
